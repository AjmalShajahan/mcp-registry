name: neo4j-cypher
image: mcp/neo4j-cypher
type: server
meta:
  category: devops
  tags:
    - neo4j-cypher
    - devops
about:
  title: Neo4j Cypher
  description: Interact with Neo4j using Cypher graph queries.
  icon: https://avatars.githubusercontent.com/u/916372?s=200&v=4
source:
  project: https://github.com/neo4j-contrib/mcp-neo4j
  commit: fbf47061c5498d9c9af7f5530a87841cfb64d294
  directory: servers/mcp-neo4j-cypher
config:
  description: Configure the connection to Neo4j
  secrets:
    - name: neo4j-cypher.password
      env: NEO4J_PASSWORD
      example: password
  env:
    - name: NEO4J_URL
      example: bolt://host.docker.internal:7687
      value: "{{neo4j-cypher.url}}"
    - name: NEO4J_USERNAME
      example: neo4j
      value: "{{neo4j-cypher.username}}"
    - name: NEO4J_DATABASE
      example: neo4j
      value: "{{neo4j-cypher.database}}"
    - name: NEO4J_NAMESPACE
      example: ""
      value: "{{neo4j-cypher.namespace}}"
    - name: NEO4J_TRANSPORT
      example: http
      value: "{{neo4j-cypher.transport}}"
    - name: NEO4J_MCP_SERVER_HOST
      example: 0.0.0.0
      value: "{{neo4j-cypher.server_host}}"
    - name: NEO4J_MCP_SERVER_PORT
      example: "8000"
      value: "{{neo4j-cypher.server_port}}"
    - name: NEO4J_MCP_SERVER_PATH
      example: /mcp/
      value: "{{neo4j-cypher.server_path}}"
    - name: NEO4J_MCP_SERVER_ALLOW_ORIGINS
      example: "example.com,www.example.com"
      value: "{{neo4j-cypher.server_allow_origins}}"
    - name: NEO4J_MCP_SERVER_ALLOWED_HOSTS
      example: "localhost,127.0.0.1"
      value: "{{neo4j-cypher.server_allowed_hosts}}"
    - name: NEO4J_READ_TIMEOUT
      example: "30"
      value: "{{neo4j-cypher.read_timeout}}"
    - name: NEO4J_RESPONSE_TOKEN_LIMIT
      example: "10000"
      value: "{{neo4j-cypher.response_token_limit}}"
    - name: NEO4J_READ_ONLY
      example: "false"
<<<<<<< HEAD
      value: "{{neo4j-cypher.read_only}}"

=======
      value: '{{neo4j-cypher.read_only}}'
    - name: NEO4J_SCHEMA_SAMPLE_SIZE
      example: "1000"
      value: '{{neo4j-cypher.schema_sample_size}}'
>>>>>>> 5f75184b
  parameters:
    type: object
    properties:
      url:
        type: string
      username:
        type: string
      database:
        type: string
      read_timeout:
        type: string
      response_token_limit:
        type: string
      namespace:
        type: string
      transport:
        type: string
      server_host:
        type: string
      server_port:
        type: string
      server_path:
        type: string
      server_allow_origins:
        type: string
      server_allowed_hosts:
        type: string
      read_only:
        type: boolean
      schema_sample_size:
        type: string
    required:
      - url
      - username
requirement: neo4j<|MERGE_RESOLUTION|>--- conflicted
+++ resolved
@@ -59,15 +59,10 @@
       value: "{{neo4j-cypher.response_token_limit}}"
     - name: NEO4J_READ_ONLY
       example: "false"
-<<<<<<< HEAD
       value: "{{neo4j-cypher.read_only}}"
-
-=======
-      value: '{{neo4j-cypher.read_only}}'
     - name: NEO4J_SCHEMA_SAMPLE_SIZE
       example: "1000"
-      value: '{{neo4j-cypher.schema_sample_size}}'
->>>>>>> 5f75184b
+      value: "{{neo4j-cypher.schema_sample_size}}"
   parameters:
     type: object
     properties:

--- conflicted
+++ resolved
@@ -10,15 +10,9 @@
   description: A Model Context Protocol server for Omi interaction and automation. This server provides tools to read, search, and manipulate Memories and Conversations.
   icon: https://avatars.githubusercontent.com/u/162546372?v=4
 source:
-<<<<<<< HEAD
   project: https://github.com/BasedHardware/omi
-  commit: 3418cc24f8ab117f7891cb6d5665d451bca1948a
+  commit: ed20b51cdf5361d5970462578a2fb132d16003be
   directory: mcp
-=======
-    project: https://github.com/BasedHardware/omi
-    commit: ed20b51cdf5361d5970462578a2fb132d16003be
-    directory: mcp
->>>>>>> c982f7b0
 config:
   description: Configure the connection to omi-mcp
   secrets:

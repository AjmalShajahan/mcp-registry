--- conflicted
+++ resolved
@@ -10,13 +10,8 @@
   description: A comprehensive Model Context Protocol (MCP) server for Reddit integration. This server enables AI agents to interact with Reddit programmatically through a standardized interface.
   icon: https://avatars.githubusercontent.com/u/135265106?v=4
 source:
-<<<<<<< HEAD
   project: https://github.com/KrishnaRandad2023/mcp-reddit
-  commit: 2c9b356a32d14f2c1708415966ce289133477f74
-=======
-    project: https://github.com/KrishnaRandad2023/mcp-reddit
-    commit: 127870e8c6616ea15c9f40eaa6891918c8401906
->>>>>>> 5f75184b
+  commit: 127870e8c6616ea15c9f40eaa6891918c8401906
 config:
   description: Configure the connection to Mcp reddit
   secrets:
